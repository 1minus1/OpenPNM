import scipy as _sp
import matplotlib.pylab as _plt


def profiles(network, fig=None, values=None, bins=[10, 10, 10]):
    r"""
    Compute the profiles for the property of interest and plots it in all
    three dimensions

    Parameters
    ----------
    network : OpenPNM Network object

    values : array_like, optional
        The pore property values to be plotted as a profile

    bins : int or list of ints, optional
        The number of bins to divide the domain into for averaging.

    Notes
    -----
    Either propname or values can be sent, but not both

    """
    if fig is None:
        fig = _plt.figure()
    ax1 = fig.add_subplot(131)
    ax2 = fig.add_subplot(132)
    ax3 = fig.add_subplot(133)
    ax = [ax1, ax2, ax3]
    xlab = ['x coordinate', 'y_coordinate', 'z_coordinate']
    for n in [0, 1, 2]:
        n_min, n_max = [_sp.amin(network['pore.coords'][:, n]),
                        _sp.amax(network['pore.coords'][:, n])]
        steps = _sp.linspace(n_min, n_max, bins[n]+1, endpoint=True)
        vals = _sp.zeros_like(steps)
        for i in range(0, len(steps)-1):
            temp = (network['pore.coords'][:, n] > steps[i]) * \
                   (network['pore.coords'][:, n] <= steps[i+1])
            vals[i] = _sp.mean(values[temp])
        yaxis = vals[:-1]
        xaxis = (steps[:-1] + (steps[1]-steps[0])/2)/n_max
        ax[n].plot(xaxis, yaxis, 'bo-')
        ax[n].set_xlabel(xlab[n])
        ax[n].set_ylabel('Slice Value')
    fig.show()


def porosity_profile(network, fig=None, axis=2):

    r"""
    Compute and plot the porosity profile in all three dimensions

    Parameters
    ----------
    network : OpenPNM Network object
    axis : integer type 0 for x-axis, 1 for y-axis, 2 for z-axis

    Notes
    -----
    the area of the porous medium at any position is calculated from the
    maximum pore coordinates in each direction

    """
    if fig is None:
        fig = _plt.figure()
    L_x = _sp.amax(network['pore.coords'][:, 0]) + \
        _sp.mean(((21/88.0)*network['pore.volume'])**(1/3.0))
    L_y = _sp.amax(network['pore.coords'][:, 1]) + \
        _sp.mean(((21/88.0)*network['pore.volume'])**(1/3.0))
    L_z = _sp.amax(network['pore.coords'][:, 2]) + \
        _sp.mean(((21/88.0)*network['pore.volume'])**(1/3.0))
    if axis is 0:
        xlab = 'x-direction'
        area = L_y*L_z
    elif axis is 1:
        xlab = 'y-direction'
        area = L_x*L_z
    else:
        axis = 2
        xlab = 'z-direction'
        area = L_x*L_y
    n_max = _sp.amax(network['pore.coords'][:, axis]) + \
        _sp.mean(((21/88.0)*network['pore.volume'])**(1/3.0))
    steps = _sp.linspace(0, n_max, 100, endpoint=True)
    vals = _sp.zeros_like(steps)
    p_area = _sp.zeros_like(steps)
    t_area = _sp.zeros_like(steps)

    rp = ((21/88.0)*network['pore.volume'])**(1/3.0)
    p_upper = network['pore.coords'][:, axis] + rp
    p_lower = network['pore.coords'][:, axis] - rp
    TC1 = network['throat.conns'][:, 0]
    TC2 = network['throat.conns'][:, 1]
    t_upper = network['pore.coords'][:, axis][TC1]
    t_lower = network['pore.coords'][:, axis][TC2]

    for i in range(0, len(steps)):
        p_temp = (p_upper > steps[i])*(p_lower < steps[i])
        t_temp = (t_upper > steps[i])*(t_lower < steps[i])
        p_area[i] = sum((22/7.0)*(rp[p_temp]**2 -
                        (network['pore.coords'][:, axis][p_temp]-steps[i])**2))
        t_area[i] = sum(network['throat.area'][t_temp])
        vals[i] = (p_area[i]+t_area[i])/area
    yaxis = vals
    xaxis = steps/n_max
    _plt.plot(xaxis, yaxis, 'bo-')
    _plt.xlabel(xlab)
    _plt.ylabel('Porosity')
    fig.show()


def saturation_profile(network, phase, fig=None, axis=2):

    r"""
    Compute and plot the saturation profile in all three dimensions

    Parameters
    ----------
    network : OpenPNM Network object
    phase : the invading or defending phase to plot its saturation distribution
    axis : integer type 0 for x-axis, 1 for y-axis, 2 for z-axis

    """
    if fig is None:
        fig = _plt.figure()
    if phase is None:
        raise Exception('The phase for saturation profile plot is not given')
    if axis is 0:
        xlab = 'x-direction'
    elif axis is 1:
        xlab = 'y-direction'
    else:
        axis = 2
        xlab = 'z-direction'
    n_max = _sp.amax(network['pore.coords'][:, axis]) + \
        _sp.mean(((21/88.0)*network['pore.volume'])**(1/3.0))
    steps = _sp.linspace(0, n_max, 100, endpoint=True)
    p_area = _sp.zeros_like(steps)
    op_area = _sp.zeros_like(steps)
    t_area = _sp.zeros_like(steps)
    ot_area = _sp.zeros_like(steps)
    vals = _sp.zeros_like(steps)
    PO = phase['pore.occupancy']
    TO = phase['throat.occupancy']
    rp = ((21/88.0)*network['pore.volume'])**(1/3.0)
    p_upper = network['pore.coords'][:, axis] + rp
    p_lower = network['pore.coords'][:, axis] - rp

    TC1 = network['throat.conns'][:, 0]
    TC2 = network['throat.conns'][:, 1]
    t_upper = network['pore.coords'][:, axis][TC1]
    t_lower = network['pore.coords'][:, axis][TC2]

    for i in range(0, len(steps)):
        op_temp = (p_upper > steps[i])*(p_lower < steps[i])*PO
        ot_temp = (t_upper > steps[i])*(t_lower < steps[i])*TO
        op_temp = _sp.array(op_temp, dtype='bool')
        ot_temp = _sp.array(op_temp, dtype='bool')
        p_temp = (p_upper > steps[i])*(p_lower < steps[i])
        t_temp = (t_upper > steps[i])*(t_lower < steps[i])
        op_area[i] = sum((22/7.0)*(rp[op_temp]**2 -
                         (network['pore.coords'][:, axis][op_temp]-steps[i])**2))
        ot_area[i] = sum(network['throat.area'][ot_temp])
        p_area[i] = sum((22/7.0)*(rp[p_temp]**2 -
                        (network['pore.coords'][:, axis][p_temp]-steps[i])**2))
        t_area[i] = sum(network['throat.area'][t_temp])
        vals[i] = (op_area[i]+ot_area[i])/(p_area[i]+t_area[i])
        if vals[i] > 1:
            vals[i] = 1.
        if _sp.isnan(vals[i]):
            vals[i] = 1.

    if vals[-1] == 1.:
        vals = vals[::-1]

    yaxis = vals
    xaxis = steps/n_max
    _plt.plot(xaxis, yaxis, 'bo-')
    _plt.xlabel(xlab)
    _plt.ylabel('Saturation')
    fig.show()


def distributions(net, fig=None, throat_diameter='throat.diameter',
                  pore_diameter='pore.diameter', throat_length='throat.length',
                  exclude_boundaries=True, geom_list=None):
    r"""
    Plot a montage of key network size distribution histograms

    Parameters
    ----------
    net : OpenPNM Network Object
    The network for which the graphs are desired

    """
    if fig is None:
        fig = _plt.figure()

    fig.subplots_adjust(hspace=0.4)
    fig.subplots_adjust(wspace=0.4)

    if geom_list is not None:
        include_pores = [False]*net.num_pores()
        include_throats = [False]*net.num_throats()
        for geom in geom_list:
            include_pores = include_pores | net['pore.' + geom]
            include_throats = include_throats | net['throat.' + geom]
    else:
<<<<<<< HEAD
        include_pores = net["pore.all"]
        include_throats = net["throat.all"]
        
    if exclude_boundaries:
        include_pores *= ~net["pore.boundary"]
        include_throats *= ~net["throat.boundary"]
        
=======
        include_pores = net['pore.all']
        include_throats = net['throat.all']
>>>>>>> 1780f151
    pores = net.pores()[include_pores]
    throats = net.throats()[include_throats]

    ax1 = fig.add_subplot(221)
    ax1.hist(net[pore_diameter][pores], 25, facecolor='green')
    ax1.set_xlabel('Pore Diameter')
    ax1.set_ylabel('Frequency')
    ax1.ticklabel_format(style='sci', axis='x', scilimits=(0, 0))

    ax2 = fig.add_subplot(222)
    x = net.num_neighbors(pores, flatten=False)
    ax2.hist(x, 25, facecolor='yellow')
    ax2.set_xlabel('Coordination Number')
    ax2.set_ylabel('Frequency')

    ax3 = fig.add_subplot(223)
    ax3.hist(net[throat_diameter][throats], 25, facecolor='blue')
    ax3.set_xlabel('Throat Diameter')
    ax3.set_ylabel('Frequency')
    ax3.ticklabel_format(style='sci', axis='x', scilimits=(0, 0))

    ax4 = fig.add_subplot(224)
    ax4.hist(net[throat_length][throats], 25, facecolor='red')
    ax4.set_xlabel('Throat Length')
    ax4.set_ylabel('Frequency')
    ax4.ticklabel_format(style='sci', axis='x', scilimits=(0, 0))
    fig.show()


def pore_size_distribution(network, fig=None):
    r"""
    Plot the pore and throat size distribution which is the accumulated
    volume vs. the diameter in a semilog plot

    Parameters
    ----------
    network : OpenPNM Network object

    """
    if fig is None:
        fig = _plt.figure()
    dp = network['pore.diameter']
    Vp = network['pore.volume']
    dt = network['throat.diameter']
    Vt = network['throat.volume']
    dmax = max(max(dp), max(dt))
    steps = _sp.linspace(0, dmax, 100, endpoint=True)
    vals = _sp.zeros_like(steps)
    for i in range(0, len(steps)-1):
        temp1 = dp > steps[i]
        temp2 = dt > steps[i]
        vals[i] = sum(Vp[temp1]) + sum(Vt[temp2])
    yaxis = vals
    xaxis = steps
    _plt.semilogx(xaxis, yaxis, 'b.-')
    _plt.xlabel('Pore & Throat Diameter (m)')
    _plt.ylabel('Cumulative Volume (m^3)')
    fig.show()


def drainage_curves(inv_alg, fig=None, Pc='inv_Pc', sat='inv_sat',
                    seq='inv_seq', timing=None):
    r"""
    Plot a montage of key saturation plots

    Parameters
    ----------
    inv_alg : OpenPNM Algorithm Object
    The invasion algorithm for which the graphs are desired

    timing : string
    if algorithm keeps track of simulated time, insert string here.

    Examples
    --------
    >>> import OpenPNM
    >>> pn = OpenPNM.Network.TestNet()
    >>> geo = OpenPNM.Geometry.TestGeometry(network=pn,
    ...                                     pores=pn.pores(),
    ...                                     throats=pn.throats())
    >>> phase1 = OpenPNM.Phases.TestPhase(network=pn)
    >>> phase2 = OpenPNM.Phases.TestPhase(network=pn)
    >>> phys1 = OpenPNM.Physics.TestPhysics(network=pn, phase=phase1,
    ...                                     pores=pn.pores(),throats=pn.throats())
    >>> phys2 = OpenPNM.Physics.TestPhysics(network=pn, phase=phase2,
    ...                                     pores=pn.pores(),throats=pn.throats())
    >>> IP = OpenPNM.Algorithms.InvasionPercolationTimed(network=pn)
    >>> IP.run(invading_phase=phase1, defending_phase=phase2,
    ...        inlets=pn.pores('top'), outlets=pn.pores('bottom'))
         IP algorithm at 0 % completion at 0.0 seconds
         IP algorithm at 20 % completion at 0.0 seconds
         IP algorithm at 40 % completion at 0.0 seconds
         IP algorithm at 60 % completion at 0.0 seconds
         IP algorithm at 100% completion at  0.0  seconds
    """
    inv_throats = inv_alg.toindices(inv_alg['throat.' + seq] > 0)
    sort_seq = _sp.argsort(inv_alg['throat.'+seq][inv_throats])
    inv_throats = inv_throats[sort_seq]

    if fig is None:
        fig = _plt.figure(num=1, figsize=(13, 10), dpi=80,
                          facecolor='w', edgecolor='k')
    ax1 = fig.add_subplot(231)   # left
    ax2 = fig.add_subplot(232)   # middle
    ax3 = fig.add_subplot(233)   # right
    ax4 = fig.add_subplot(234)   # left
    ax5 = fig.add_subplot(235)   # middle
    ax6 = fig.add_subplot(236)   # right

    ax1.plot(inv_alg['throat.' + Pc][inv_throats],
             inv_alg['throat.' + sat][inv_throats])
    ax1.set_xlabel('Capillary Pressure (Pa)')
    ax1.set_ylabel('Saturation')
    ax1.set_ylim([0, 1])
    ax1.set_xlim([0.99*min(inv_alg['throat.' + Pc][inv_throats]),
                  1.01*max(inv_alg['throat.' + Pc][inv_throats])])

    ax2.plot(inv_alg['throat.' + seq][inv_throats],
             inv_alg['throat.' + sat][inv_throats])
    ax2.set_xlabel('Simulation Step')
    ax2.set_ylabel('Saturation')
    ax2.set_ylim([0, 1])
    ax2.set_xlim([0, 1.01*max(inv_alg['throat.' + seq][inv_throats])])

    if timing is None:
        ax3.plot(0, 0)
        ax3.set_xlabel('No Time Data Available')
    else:
        ax3.plot(inv_alg['throat.' + timing][inv_throats],
                 inv_alg['throat.' + sat][inv_throats])
        ax3.set_xlabel('Time (s)')
        ax3.set_ylabel('Saturation')
        ax3.set_ylim([0, 1])
        ax3.set_xlim([0, 1.01*max(inv_alg['throat.' + timing][inv_throats])])

    ax4.plot(inv_alg['throat.' + sat][inv_throats],
             inv_alg['throat.' + Pc][inv_throats])
    ax4.set_ylabel('Capillary Pressure (Pa)')
    ax4.set_xlabel('Saturation')
    ax4.set_xlim([0, 1])
    ax4.set_ylim([0.99*min(inv_alg['throat.' + Pc][inv_throats]),
                  1.01*max(inv_alg['throat.' + Pc][inv_throats])])

    ax5.plot(inv_alg['throat.' + seq][inv_throats],
             inv_alg['throat.' + Pc][inv_throats])
    ax5.set_xlabel('Simulation Step')
    ax5.set_ylabel('Capillary Pressure (Pa)')
    ax5.set_ylim([0.99*min(inv_alg['throat.' + Pc][inv_throats]),
                  1.01*max(inv_alg['throat.' + Pc][inv_throats])])
    ax5.set_xlim([0, 1.01*max(inv_alg['throat.' + seq][inv_throats])])

    if timing is None:
        ax6.plot(0, 0)
        ax6.set_xlabel('No Time Data Available')
    else:
        ax6.plot(inv_alg['throat.' + timing][inv_throats],
                 inv_alg['throat.' + Pc][inv_throats])
        ax6.set_xlabel('Time (s)')
        ax6.set_ylabel('Capillary Pressure (Pa)')
        ax6.set_ylim([0.99*min(inv_alg['throat.' + Pc][inv_throats]),
                      1.01*max(inv_alg['throat.' + Pc][inv_throats])])
        ax6.set_xlim([0, 1.01*max(inv_alg['throat.' + timing][inv_throats])])

    fig.subplots_adjust(left=0.08, right=0.99, top=0.95, bottom=0.1)
    ax1.grid(True)
    ax2.grid(True)
    ax3.grid(True)
    ax4.grid(True)
    ax5.grid(True)
    ax6.grid(True)
    fig.show()<|MERGE_RESOLUTION|>--- conflicted
+++ resolved
@@ -207,18 +207,13 @@
             include_pores = include_pores | net['pore.' + geom]
             include_throats = include_throats | net['throat.' + geom]
     else:
-<<<<<<< HEAD
-        include_pores = net["pore.all"]
-        include_throats = net["throat.all"]
+        include_pores = net['pore.all']
+        include_throats = net['throat.all']
         
     if exclude_boundaries:
         include_pores *= ~net["pore.boundary"]
         include_throats *= ~net["throat.boundary"]
         
-=======
-        include_pores = net['pore.all']
-        include_throats = net['throat.all']
->>>>>>> 1780f151
     pores = net.pores()[include_pores]
     throats = net.throats()[include_throats]
 
