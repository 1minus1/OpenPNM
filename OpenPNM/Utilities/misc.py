import scipy as _sp
import time as _time
from scipy.spatial.distance import cdist as dist

def reflect_pts(coords,nplane):
    r'''
    Reflect points across the given plane

    Parameters
    ----------
    coords : array_like
        An Np x ndims array off [x,y,z] coordinates

    nplane : array_like
        A vector of length ndims, specifying the normal to the plane.  The tail
        of the vector is assume to lie on the plane, and the reflection will
        be applied in the direction of the vector.

    Returns
    -------
    coords : array_like
        An Np x ndmins vector of reflected point, not including the input points

    '''
    pass

def crop_pts(coords,box):
    r'''
    Drop all points lying outside the box

    Parameters
    ----------
    coords : array_like
        An Np x ndims array off [x,y,z] coordinates

    box : array_like
        A 2 x ndims array of diametrically opposed corner coordintes

    Returns
    -------
    coords : array_like
        Inputs coordinates with outliers removed

    Notes
    -----
    This needs to be made more general so that an arbitray cuboid with any
    orientation can be supplied, using Np x 8 points
    '''
    coords = coords[_sp.any(coords<box[0],axis=1)]
    coords = coords[_sp.any(coords>box[1],axis=1)]
    return coords

def iscoplanar(coords):
    r'''
    Determines if given pores are coplanar with each other

    Parameters
    ----------
    coords : array_like
        List of pore coords to check for coplanarity.  At least 3 pores are
        required.

    Returns
    -------
    A boolean value of whether given points are colplanar (True) or not (False)
    '''
    coords = _sp.array(coords,ndmin=1)
    if _sp.shape(coords)[0] < 3:
        raise Exception('At least 3 input pores are required')

    Px = coords[:,0]
    Py = coords[:,1]
    Pz = coords[:,2]

    #Do easy check first, for common coordinate
    if _sp.shape(_sp.unique(Px))[0] == 1:
        return True
    if _sp.shape(_sp.unique(Py))[0] == 1:
        return True
    if _sp.shape(_sp.unique(Pz))[0] == 1:
        return True

    #Perform rigorous check using vector algebra
    n = _sp.array((Px - Px[0],Py - Py[0],Pz - Pz[0])).T
    n0 = _sp.array((Px[-1] - Px[0],Py[-1] - Py[0],Pz[-1] - Pz[0])).T

    n_cross = _sp.cross(n0,n)
    n_dot = _sp.multiply(n0,n_cross)

    if _sp.sum(_sp.absolute(n_dot)) == 0:
        return True
    else:
        return False

def tic():
    r'''
    Homemade version of matlab tic and toc function, tic starts or resets
    the clock, toc reports the time since the last call of tic.
    '''
    global _startTime_for_tictoc
    _startTime_for_tictoc = _time.time()

def toc(quiet=False):
    r'''
    Homemade version of matlab tic and toc function, tic starts or resets
    the clock, toc reports the time since the last call of tic.

    Parameters
    ----------
    quiet : Boolean
        If False (default) then a message is output to the console.  If True
        the message is not displayed and the elapsed time is returned.
    '''
    if '_startTime_for_tictoc' in globals():
        t = _time.time() - _startTime_for_tictoc
        if quiet == False:
            print('Elapsed time in seconds: ', t)
        else:
            return t
    else:
        print("Toc: start time not set")


def unique_list(input_list):
    r"""
    For a given list (of points) remove any duplicates
    """
    output_list = []
    if len(input_list) > 0:
        dim = _sp.shape(input_list)[1]
        for i in input_list:
            match=False
            for j in output_list:
                if dim == 3:
                    if (i[0]==j[0]) and (i[1]==j[1]) and (i[2]==j[2]):
                        match=True
                elif dim == 2:
                    if (i[0]==j[0]) and (i[1]==j[1]):
                        match=True
                elif dim ==1:
                    if (i[0]==j[0]):
                        match=True
            if match==False:
                output_list.append(i)
    return output_list


class PrintableList(list):
    def __str__(self):
        count = 0
        header = '-'*79
        print('\n')
        print(header)
        self.sort()
        for item in self:
            count = count + 1
            print(count,'\t: ',item)
        return header

class PrintableDict(dict):
    def __str__(self):
        import pprint
        header = '-'*79
        print('\n')
        print(header)
        pprint.pprint(self)
        print(header)
        return ''

class ObjectView(object):
    def __init__(self, d):
        temp = {}
        for item in d:
            if type(d[item][0]) == _sp.bool_:
                key = 'label_'+item.replace('.','_')
            else:
                key = 'prop_'+item.replace('.','_')
            temp[key] =d[item]
        self.__dict__ = temp

def amalgamate_data(objs=[]):
    r"""
    Returns a dictionary containing ALL pore data from all netowrk and/or
    phase objects received as arguments
    """
<<<<<<< HEAD
    if type(objs) != list:
        objs = list(objs)
    data_amalgamated = {}
    exclusion_list = ['pore.centroid','pore.vertices','pore.vert_index','throat.vertices','throat.vert_index','throat.offset_vertices','throat.normal','throat.centroid','throat.image_analysis']
    for item in objs:
        mro = [module.__name__ for module in item.__class__.__mro__]
        if 'GenericNetwork' in mro: #if Network object, combine Geometry and Network keys
            keys = []
            for key in item.keys():
                keys.append(key)
            for geom in item._geometries:
                for key in geom.keys():
                    if key not in keys:
                        keys.append(key)
        else:
            if 'GenericPhase' in mro:
                keys = []
                for key in item.keys():
                    keys.append(key)
                for physics in item._physics:
                    for key in physics.keys():
                        if key not in keys:
                            keys.append(key)
        keys.sort()
        for key in keys:
            if key not in exclusion_list:
                try:
                    if _sp.amax(item[key]) < _sp.inf:
                        dict_name = item.name+'.'+key
                        data_amalgamated.update({dict_name : item[key]})
                except TypeError:
                    print(key)
    return data_amalgamated

def _amalgamate_data(objs=[]):
    r"""
    Returns a dictionary containing ALL pore data from all netowrk and/or
    phase objects received as arguments
    """
=======
>>>>>>> 7defa6b5
    if type(objs) is not list:
        objs = list(objs)
    data_amalgamated = {}
    exclusion_list = ['pore.centroid','pore.vertices','throat.centroid','throat.offset_verts','throat.verts','throat.normals','throat.perimeter']
    for item in objs:
        mro = [module.__name__ for module in item.__class__.__mro__]
        if 'GenericNetwork' in mro: #if Network object, combine Geometry and Network keys
            keys = []
            for key in item.keys():
                keys.append(key)
            for geom in item._geometries:
                for key in geom.keys():
                    if key not in keys:
                        keys.append(key)
        else:
            if 'GenericPhase' in mro:
                keys = []
                for key in item.keys():
                    keys.append(key)
                for physics in item._physics:
                    for key in physics.keys():
                        if key not in keys:
                            keys.append(key)
        keys.sort()
        for key in keys:
            if key not in exclusion_list:
                if _sp.amax(item[key]) < _sp.inf:
                    element = key.split('.')[0]
                    propname = key.split('.')[1]
                    dict_name = element+'.'+item.name+'_'+propname
                    if key in ['pore.coords', 'throat.conns', 'pore.all','throat.all']:
                        dict_name = key
                    data_amalgamated.update({dict_name : item[key]})
    return data_amalgamated

def clone_object(obj):
    r'''
    Clone an OpenPNM Object

    Parameters
    ----------
    obj : OpenPNM Object
        The object to be cloned can be any OpenPNM Object

    Returns
    -------
    A clone of the specified object is returned, but it retains all its links
    to the objects associated with the original object.  The cloned object is
    not associated with the Network.

    Notes
    -----
    This method is intended to create a disposable object, for instance, to
    receive simulation data without overwriting existing data.

    '''
    cls = obj.__class__.__mro__[0]
    new_obj = cls()
    new_obj.update(obj)
    new_obj._phases = obj._phases
    new_obj._physics = obj._physics
    new_obj._geometries = obj._geometries
    new_obj._net = obj._net
    new_obj._models= obj._models
    return new_obj

<<<<<<< HEAD
def conduit_lengths(network,throats=None,mode='pore'):
    r"""
    Return the respective lengths of the conduit components defined by the throat conns P1 T P2
    mode = 'pore' - uses pore coordinates 
    mode = 'centroid' uses pore and throat centroids
    """
    if throats == None:
        throats = network.throats()
    Ps = network['throat.conns']
    pdia = network['pore.diameter']
    if mode == 'pore':
        #Find half-lengths of each pore
        pcoords = network['pore.coords']
        #   Find the pore-to-pore distance, minus the throat length
        lengths = _sp.sqrt(_sp.sum(_sp.square(pcoords[Ps[:,0]]-pcoords[Ps[:,1]]),1))-network['throat.length']
        #   Calculate the fraction of that distance from the first pore    
        fractions = pdia[Ps[:,0]]/(pdia[Ps[:,0]]+pdia[Ps[:,1]])
        plen1 = lengths*fractions
        plen2 = lengths*(1-fractions)
    elif mode ==  'centroid':
        pcentroids = network['pore.centroid']
        tcentroids = network['throat.centroid']
        plen1 = _sp.sqrt(_sp.sum(_sp.square(pcentroids[Ps[:,0]]-tcentroids),1))-network['throat.length']/2
        plen2 = _sp.sqrt(_sp.sum(_sp.square(pcentroids[Ps[:,1]]-tcentroids),1))-network['throat.length']/2
    
    return _sp.vstack((plen1,network['throat.length'],plen2)).T[throats]
=======
def clone_simulation(network,name=None):
    r'''
    Clone an entire Network simulation, including all associated objects.  The
    cloned simulation is numerical identical to, but entirely distinct from the
    original simulation.

    Parameters
    ----------
    network : OpenPNM Network object
        The Network object associated with the simulation to be cloned
    name : string, optional
        A new name can be given to the cloned Network if desired, otherwise it
        will inherit the name of the original Network object.
    '''
    #Clone Network
    cls = network.__class__.__mro__[0]
    new_net = cls(name=name)
    new_net.update(network)
    # Clone associated Geometry
    for item in network._geometries:
        cls = item.__class__.__mro__[0]
        Ps = item.map_pores(pores=item.Ps,target=network)
        Ts = item.map_throats(throats=item.Ts,target=network)
        geom = cls(network=new_net,name=item.name,pores=Ps,throats=Ts)
        geom.update(item)
        geom._models = item._models
    # Clone associated Phases
    for item in network._phases:
        cls = item.__class__.__mro__[0]
        phase = cls(network=new_net,name=item.name)
        phase.update(item)
        phase._models = item._models
    # Repeat Phases to find component phases
    for item in network._phases:
        new_item = new_net.phases(item.name)[0]
        new_item._phases = item._phases
        phase._models = item._models
    # Clone associated Physics
    for item in network._physics:
        cls = item.__class__.__mro__[0]
        phase = item._phases[0]
        Ps = item.map_pores(pores=item.Ps,target=network)
        Ts = item.map_throats(throats=item.Ts,target=network)
        phys = cls(network=new_net,phase=phase,name=item.name,pores=Ps,throats=Ts)
        phys.update(item)
        phys._models = item._models
    return new_net

def subset(network,pores,name=None):
    r'''
    Create a new sub-network from a given Network, from a list of pores.

    Parameters
    ----------
    network : OpenPNM Network Object
        The Network simulation from which a subnet is to be created
    pores : array_like
        A list of pores from which to create the new network
    name : string, optional
        The name to apply to the new network object
>>>>>>> 7defa6b5

    Returns
    -------
    OpenPNM Object
        Returns a new network object

    Notes
    -----
    This creates a 'pore.map' and 'throat.map' property that lists the
    correspondence to the subset pores and throats, to the main network.

    Examples
    --------
    na
    '''
    import OpenPNM.Utilities.misc as misc
    if name == network.name:
        raise Exception('Subset cannot have same name as parent network')
    # Clone network
    new_net = misc.clone_simulation(network=network,name=name)
    # Add temporary indices to new_net
    new_net['pore.temp_ind'] = network.Ps
    new_net['throat.temp_ind'] = network.Ts
    # Trim cloned network to specific subset
    Ps = ~network.tomask(pores)
    new_net.trim(Ps)
    # Associate cloned network with parent
    new_net._net = network
    # Create labels in parent network
    Ps = new_net['pore.temp_ind']
    network['pore.'+new_net.name] = False
    network['pore.'+new_net.name][Ps] = True
    Ts = new_net['throat.temp_ind']
    network['throat.'+new_net.name] = False
    network['throat.'+new_net.name][Ts] = True

    return new_net













<|MERGE_RESOLUTION|>--- conflicted
+++ resolved
@@ -183,11 +183,10 @@
     Returns a dictionary containing ALL pore data from all netowrk and/or
     phase objects received as arguments
     """
-<<<<<<< HEAD
-    if type(objs) != list:
+    if type(objs) is not list:
         objs = list(objs)
     data_amalgamated = {}
-    exclusion_list = ['pore.centroid','pore.vertices','pore.vert_index','throat.vertices','throat.vert_index','throat.offset_vertices','throat.normal','throat.centroid','throat.image_analysis']
+    exclusion_list = ['pore.centroid','pore.vertices','throat.centroid','throat.offset_vertices','throat.vertices','throat.normal','throat.perimeter']
     for item in objs:
         mro = [module.__name__ for module in item.__class__.__mro__]
         if 'GenericNetwork' in mro: #if Network object, combine Geometry and Network keys
@@ -212,86 +211,16 @@
             if key not in exclusion_list:
                 try:
                     if _sp.amax(item[key]) < _sp.inf:
-                        dict_name = item.name+'.'+key
+                        element = key.split('.')[0]
+                        propname = key.split('.')[1]
+                        dict_name = element+'.'+item.name+'_'+propname
+                        if key in ['pore.coords', 'throat.conns', 'pore.all','throat.all']:
+                            dict_name = key
                         data_amalgamated.update({dict_name : item[key]})
                 except TypeError:
                     print(key)
     return data_amalgamated
 
-def _amalgamate_data(objs=[]):
-    r"""
-    Returns a dictionary containing ALL pore data from all netowrk and/or
-    phase objects received as arguments
-    """
-=======
->>>>>>> 7defa6b5
-    if type(objs) is not list:
-        objs = list(objs)
-    data_amalgamated = {}
-    exclusion_list = ['pore.centroid','pore.vertices','throat.centroid','throat.offset_verts','throat.verts','throat.normals','throat.perimeter']
-    for item in objs:
-        mro = [module.__name__ for module in item.__class__.__mro__]
-        if 'GenericNetwork' in mro: #if Network object, combine Geometry and Network keys
-            keys = []
-            for key in item.keys():
-                keys.append(key)
-            for geom in item._geometries:
-                for key in geom.keys():
-                    if key not in keys:
-                        keys.append(key)
-        else:
-            if 'GenericPhase' in mro:
-                keys = []
-                for key in item.keys():
-                    keys.append(key)
-                for physics in item._physics:
-                    for key in physics.keys():
-                        if key not in keys:
-                            keys.append(key)
-        keys.sort()
-        for key in keys:
-            if key not in exclusion_list:
-                if _sp.amax(item[key]) < _sp.inf:
-                    element = key.split('.')[0]
-                    propname = key.split('.')[1]
-                    dict_name = element+'.'+item.name+'_'+propname
-                    if key in ['pore.coords', 'throat.conns', 'pore.all','throat.all']:
-                        dict_name = key
-                    data_amalgamated.update({dict_name : item[key]})
-    return data_amalgamated
-
-def clone_object(obj):
-    r'''
-    Clone an OpenPNM Object
-
-    Parameters
-    ----------
-    obj : OpenPNM Object
-        The object to be cloned can be any OpenPNM Object
-
-    Returns
-    -------
-    A clone of the specified object is returned, but it retains all its links
-    to the objects associated with the original object.  The cloned object is
-    not associated with the Network.
-
-    Notes
-    -----
-    This method is intended to create a disposable object, for instance, to
-    receive simulation data without overwriting existing data.
-
-    '''
-    cls = obj.__class__.__mro__[0]
-    new_obj = cls()
-    new_obj.update(obj)
-    new_obj._phases = obj._phases
-    new_obj._physics = obj._physics
-    new_obj._geometries = obj._geometries
-    new_obj._net = obj._net
-    new_obj._models= obj._models
-    return new_obj
-
-<<<<<<< HEAD
 def conduit_lengths(network,throats=None,mode='pore'):
     r"""
     Return the respective lengths of the conduit components defined by the throat conns P1 T P2
@@ -307,8 +236,11 @@
         pcoords = network['pore.coords']
         #   Find the pore-to-pore distance, minus the throat length
         lengths = _sp.sqrt(_sp.sum(_sp.square(pcoords[Ps[:,0]]-pcoords[Ps[:,1]]),1))-network['throat.length']
-        #   Calculate the fraction of that distance from the first pore    
-        fractions = pdia[Ps[:,0]]/(pdia[Ps[:,0]]+pdia[Ps[:,1]])
+        #   Calculate the fraction of that distance from the first pore
+        try:
+            fractions = pdia[Ps[:,0]]/(pdia[Ps[:,0]]+pdia[Ps[:,1]])
+        except:
+            fractions = 0.5
         plen1 = lengths*fractions
         plen2 = lengths*(1-fractions)
     elif mode ==  'centroid':
@@ -318,7 +250,38 @@
         plen2 = _sp.sqrt(_sp.sum(_sp.square(pcentroids[Ps[:,1]]-tcentroids),1))-network['throat.length']/2
     
     return _sp.vstack((plen1,network['throat.length'],plen2)).T[throats]
-=======
+
+def clone_object(obj):
+    r'''
+    Clone an OpenPNM Object
+
+    Parameters
+    ----------
+    obj : OpenPNM Object
+        The object to be cloned can be any OpenPNM Object
+
+    Returns
+    -------
+    A clone of the specified object is returned, but it retains all its links
+    to the objects associated with the original object.  The cloned object is
+    not associated with the Network.
+
+    Notes
+    -----
+    This method is intended to create a disposable object, for instance, to
+    receive simulation data without overwriting existing data.
+
+    '''
+    cls = obj.__class__.__mro__[0]
+    new_obj = cls()
+    new_obj.update(obj)
+    new_obj._phases = obj._phases
+    new_obj._physics = obj._physics
+    new_obj._geometries = obj._geometries
+    new_obj._net = obj._net
+    new_obj._models= obj._models
+    return new_obj
+
 def clone_simulation(network,name=None):
     r'''
     Clone an entire Network simulation, including all associated objects.  The
@@ -379,7 +342,6 @@
         A list of pores from which to create the new network
     name : string, optional
         The name to apply to the new network object
->>>>>>> 7defa6b5
 
     Returns
     -------
@@ -416,17 +378,4 @@
     network['throat.'+new_net.name] = False
     network['throat.'+new_net.name][Ts] = True
 
-    return new_net
-
-
-
-
-
-
-
-
-
-
-
-
-
+    return new_net