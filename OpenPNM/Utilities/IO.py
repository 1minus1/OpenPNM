from OpenPNM.Utilities import misc
import scipy as _sp
import numpy as _np
import os as _os
import pickle as _pickle
from xml.etree import ElementTree as _ET


<<<<<<< HEAD
class PNM(object):

    def __init__(self,**kwargs):
        super().__init__(**kwargs)

    @staticmethod
    def save(network,filename=''):
        r'''
        Save the current simulation in it's entirity.

        Parameters
        ----------
        net : OpenPNM Network Object
            The network object of the simulation to be saved.  This will
            automatically save all Geometry, Phases and Physics objects
            associated with the Network, but will not save any Algorithms.

        filename : string, optional
            The file name to yse for saving.  Defaults to the Network's name.

        Notes
        -----
        This stores the simulation in a nested dictionary with the data dict
        of the object stored under ['data'][object.name], the object linking
        under ['tree'][object.name] and the information to reproduce the models
        under ['mods'][object.name].  The ``load`` method knows how to unpack
        this dictionary.

        Examples
        --------
        >>> # Saving
        >>> pn = OpenPNM.Network.Cubic(shape=[3,3,3])
        >>> geo = OpenPNM.Geometry.Stick_and_Ball(network=pn,pores=pn.pores(),throats=pn.throats(),name='geo_1')
        >>> air = OpenPNM.Phases.Air(network=pn)
        >>> phys = OpenPNM.Physics.Standard(network=pn,phase=air,pores=pn.pores(),throats=pn.throats())
        >>> import OpenPNM.Utilities.IO as io
        >>> io.PNM.save(pn,'test_pn')

        >>> # Loading
        >>> import OpenPNM.Utilities.IO as io
        >>> #pn = io.PNM.load('test_pn')

        >>> # Delete the new file
        >>> import os
        >>> os.remove('test_pn.pnm')

        See Also
        --------
        IO.PNM.load

        '''

        if filename != '':
            filename = filename.split('.')[0]
        else:
            filename = network.name

        #Setup nested dictionary to store simulation
        sim = {}

        #Collect all objects into a single list
        all_objs = [network]
        all_objs.extend(network._geometries)
        all_objs.extend(network._phases)
        all_objs.extend(network._physics)

        #Enter each object's data, object tree and models into dictionary
        for obj in all_objs:
#            try:
#                del obj._logger
#            except:
#                print('No logger found, ignoring request to delete it')
            sim[obj.name] = {}
            sim[obj.name]['data'] = obj.copy()
            sim[obj.name]['associations'] = {'Geometries' : obj.geometries(),
                                             'Phases'     : obj.phases(),
                                             'Physics'    : obj.physics()}
            sim[obj.name]['info'] = {'mro'   : [item.__name__ for item in obj.__class__.__mro__],
                                     'class' : obj.__class__}
            # Capture all of the objects attributes, other than OpenPNM reserved ones
            # Note: This could break if people store funky stuff in attributes
            excl_list = ['_physics','_geometries','_phases','_net','_name','_logger','_models']
            a = {key : obj.__dict__[key] for key in obj.__dict__.keys() if key not in excl_list}
            sim[obj.name]['attrs'] = a
            sim[obj.name]['models'] = {}
            for prop in list(obj._models.keys()):
                sim[obj.name]['models'][prop] = PNM._save_model(obj,prop)
        #Save nested dictionary pickle
        _pickle.dump(sim,open(filename+'.pnm','wb'))
#        #Save nested dictionary as a Numpy zip file
#        _sp.savez_compressed(filename,**sim)
#        #Rename the zip extension to pnm for kicks
#        try:
#            _os.remove(filename+'.pnm')
#        except:
#            pass
#        _os.rename(filename+'.npz',filename+'.pnm')

    @staticmethod
    def _save_model(obj,item):
        r'''
        '''
        #Retrieve info from model
        f = obj._models[item].func
        a = obj._models[item].keywords
        #Store path to model, name of model and argument key:value pairs in a dict
        model = {}
        model['func'] = f
        model['args'] = {}
        for item in a:
            #remove default arguments used in all add_model calls
            if item not in ['physics','network','phase','geometry','mixture']:
                model['args'][item] = a[item]
        return model

    @staticmethod
    def load(filename):
        r'''
        Load a saved simulation

        Parameters
        ----------
        filename : string
            The name of the simulation to be read in

        See Also
        --------
        IO.PNM.save

        '''
        #Read in file
        filename = filename.split('.')[0]
        sim = _pickle.load(open(filename+'.pnm','rb'))

        for name in sim.keys():  # Network object
            if 'GenericNetwork' in sim[name]['info']['mro']:
                obj = sim[name]
                net = obj['info']['class']._load(name=name,data=obj['data'])
                for item in obj['attrs'].keys():
                    setattr(net,item,obj['attrs'][item])
                for item in obj['models'].keys():
                    PNM._load_model(net,obj['models'][item])
                break

        for name in sim.keys():  # Geometry objects
            if 'GenericGeometry' in sim[name]['info']['mro']:
                obj = sim[name]
                Ps = net.pores(name)
                Ts = net.throats(name)
                geom = obj['info']['class'](network=net,pores=Ps,throats=Ts,name=name,load_gen='load')
                geom.update(obj['data'])
                for item in obj['attrs'].keys():
                    setattr(geom,item,obj['attrs'][item])
                for item in obj['models'].keys():
                    PNM._load_model(geom,obj['models'][item])

        for name in sim.keys():  # Do Pure phases or independent mixtures first
            if 'GenericPhase' in sim[name]['info']['mro']:
                obj = sim[name]
                phase = obj['info']['class'](network=net,name=name)
                phase.update(obj['data'])
                for item in obj['attrs'].keys():
                    setattr(phase,item,obj['attrs'][item])
                for item in obj['models'].keys():
                    PNM._load_model(phase,obj['models'][item])

        for name in sim.keys():  # Link the phase objects to each other
            if 'GenericPhase' in sim[name]['info']['mro']:
                phase = net.phases(name)[0]
                phase._phases = net.phases(sim[name]['associations']['Phases'])

        for name in sim.keys():  # Physics objects
            if 'GenericPhysics' in sim[name]['info']['mro']:
                obj = sim[name]
                phase = net.phases(obj['associations']['Phases'])[0]  # This will always be only 1 phase
                Ps = net.pores(name)
                Ts = net.throats(name)
                phys = obj['info']['class'](network=net,phase=phase,name=name,pores=Ps,throats=Ts)
                phys.update(obj['data'])
                for item in obj['attrs'].keys():
                    setattr(phys,item,obj['attrs'][item])
                for item in obj['models'].keys():
                    PNM._load_model(phys,obj['models'][item])

        return net

    @staticmethod
    def _load_model(obj,model):
        r'''
        '''
        #Apply model to object using info in dict
        obj.add_model(model=model['func'],regen_mode='deferred',**model['args'])
=======
>>>>>>> ca94741a

class VTK():
    r"""
    Class for writing a Vtp file to be read by ParaView

    """

    _TEMPLATE = '''
    <?xml version="1.0" ?>
    <VTKFile byte_order="LittleEndian" type="PolyData" version="0.1">
        <PolyData>
            <Piece NumberOfLines="0" NumberOfPoints="0">
                <Points>
                </Points>
                <Lines>
                </Lines>
                <PointData>
                </PointData>
                <CellData>
                </CellData>
            </Piece>
        </PolyData>
    </VTKFile>
    '''.strip()


    def __init__(self,**kwargs):
        r"""
        Initialize
        """
        super().__init__(**kwargs)

    @staticmethod
    def save(network,filename='',phases=[]):
        r'''
        Save network and phase data to a single vtp file for visualizing in
        Paraview

        Parameters
        ----------
        network : OpenPNM Network Object
            The Network containing the data to be written

        filename : string, optional
            Filename to write data.  If no name is given the file is named after
            ther network

        phases : list, optional
            A list contain OpenPNM Phase object(s) containing data to be written

        Examples
        --------
        >>> pn = OpenPNM.Network.Cubic(shape=[3,3,3])
        >>> geo = OpenPNM.Geometry.Stick_and_Ball(network=pn,pores=pn.pores(),throats=pn.throats(),name='geo_1')
        >>> air = OpenPNM.Phases.Air(network=pn)
        >>> phys = OpenPNM.Physics.Standard(network=pn,phase=air,pores=pn.pores(),throats=pn.throats())

        >>> import OpenPNM.Utilities.IO as io
        >>> io.VTK.save(pn,'test_pn.vtp',[air])

        >>> # Delete the new file
        >>> import os
        >>> os.remove('test_pn.vtp')
        '''

        if filename == '':
            filename = network.name
        filename = filename.split('.')[0]+'.vtp'

        root = _ET.fromstring(VTK._TEMPLATE)
        objs = []
        if type(phases) != list:
            phases = [phases]
        for phase in phases:
            objs.append(phase)
        objs.append(network)
        am = misc.amalgamate_data(objs=objs)
        key_list = list(sorted(am.keys()))
        points = network['pore.coords']
        pairs = network['throat.conns']

        num_points = len(points)
        num_throats = len(pairs)

        piece_node = root.find('PolyData').find('Piece')
        piece_node.set("NumberOfPoints", str(num_points))
        piece_node.set("NumberOfLines", str(num_throats))

        points_node = piece_node.find('Points')
        coords = VTK._array_to_element("coords", points.T.ravel('F'), n=3)
        points_node.append(coords)

        lines_node = piece_node.find('Lines')
        connectivity = VTK._array_to_element("connectivity", pairs)
        lines_node.append(connectivity)
        offsets = VTK._array_to_element("offsets", 2*_np.arange(len(pairs))+2)
        lines_node.append(offsets)

        point_data_node = piece_node.find('PointData')
        for key in key_list:
            array = am[key]
            if array.dtype == _np.bool: array = array.astype(int)
            if array.size != num_points: continue
            element = VTK._array_to_element(key, array)
            point_data_node.append(element)

        cell_data_node = piece_node.find('CellData')
        for key in key_list:
            array = am[key]
            if array.dtype == _np.bool: array = array.astype(int)
            if array.size != num_throats: continue
            element = VTK._array_to_element(key, array)
            cell_data_node.append(element)

        tree = _ET.ElementTree(root)
        tree.write(filename)

        #Make pretty
        with open(filename, "r+") as f:
            string = f.read()
            string = string.replace("</DataArray>", "</DataArray>\n\t\t\t")
            f.seek(0)
            # consider adding header: '<?xml version="1.0"?>\n'+
            f.write(string)

    @staticmethod
    def load(filename):
        r'''
        Read in pore and throat data from a saved VTK file.

        Notes
        -----
        This will NOT reproduce original simulation, since all models and object
        relationships are lost.  Use IO.Save and IO.Load for that.'''
        network = OpenPNM.Network.GenericNetwork()
        tree = _ET.parse(filename)
        piece_node = tree.find('PolyData').find('Piece')

        # extract connectivity
        conn_element = piece_node.find('Lines').find('DataArray')
        array = VTK._element_to_array(conn_element, 2)
        network['throat.conns'] = array.T

        for element in piece_node.find('PointData').iter('DataArray'):
            key = element.get('Name')
            array = VTK._element_to_array(element)
            netname = key.split('.')[0]
            propname = key.strip(netname+'.')
            network[propname] = array

        return network

    @staticmethod
    def _array_to_element(name, array, n=1):
        dtype_map = {
            'int8'   : 'Int8',
            'int16'  : 'Int16',
            'int32'  : 'Int32',
            'int64'  : 'Int64',
            'uint8'  : 'UInt8',
            'uint16' : 'UInt16',
            'uint32' : 'UInt32',
            'uint64' : 'UInt64',
            'float32': 'Float32',
            'float64': 'Float64',
            'str'    : 'String',
        }
        element = _ET.Element('DataArray')
        element.set("Name", name)
        element.set("NumberOfComponents", str(n))
        element.set("type", dtype_map[str(array.dtype)])
        element.text = '\t'.join(map(str,array.ravel()))
        return element

    @staticmethod
    def _element_to_array(element, n=1):
        string = element.text
        dtype = element.get("type")
        array = _np.fromstring(string, sep='\t')
        array = array.astype(dtype)
        if n is not 1:
            array = array.reshape(array.size//n, n)
        return array

class MAT():
    r'''
    Class for reading and writing OpenPNM data to a Matlab 'mat' file
    '''

    def __init__(self,**kwargs):
        r"""
        Initialize
        """
        super().__init__(**kwargs)

    @staticmethod
    def save(network, filename='', phases=[]):
        r"""
        Write Network to a Mat file for exporting to Matlab. This method will be
        enhanced in a future update, and it's functionality may change!

        Parameters
        ----------

        network : OpenPNM Network Object

        filename : string
            Desired file name, defaults to network name if not given

        phases : list of phase objects ([])
            Phases that have properties we want to write to file

        Examples
        --------
        >>> pn = OpenPNM.Network.TestNet()
        >>> geo = OpenPNM.Geometry.TestGeometry(network=pn,pores=pn.pores(),throats=pn.throats())
        >>> air = OpenPNM.Phases.TestPhase()
        >>> import OpenPNM.Utilities.IO as io
        >>> io.MAT.save(network=pn,filename='test_pn.mat',phases=air)

        >>> #Remove newly created file
        >>> import os
        >>> os.remove('test_pn.mat')

        """
        if filename == '':
            filename = network.name
        filename = filename.split('.')[0]+'.mat'

        pnMatlab = {}
        new = []
        old = []
        for keys in network.keys():
            old.append(keys)
            new.append(keys.replace('.','_'))

        for i in range(len(network)):
            pnMatlab[new[i]] = network[old[i]]

        if type(phases) != list:
            phases = [phases]
        if len(phases) != 0:
            for j in range(len(phases)):
                new = []
                old = []

                for keys in phases[j].keys():
                    old.append(keys)
                    new.append(phases[j].name+'_'+keys.replace('.','_'))

                for i in range(len(phases[j])):
                    pnMatlab[new[i]] = phases[j][old[i]]

        _sp.io.savemat(file_name=filename,mdict=pnMatlab)

    @staticmethod
    def load():
        r'''
        This method is not implemented yet.
        '''
        raise NotImplemented()


if __name__ == '__main__':
    import doctest
    doctest.testmod(verbose=True)
<|MERGE_RESOLUTION|>--- conflicted
+++ resolved
@@ -6,201 +6,6 @@
 from xml.etree import ElementTree as _ET
 
 
-<<<<<<< HEAD
-class PNM(object):
-
-    def __init__(self,**kwargs):
-        super().__init__(**kwargs)
-
-    @staticmethod
-    def save(network,filename=''):
-        r'''
-        Save the current simulation in it's entirity.
-
-        Parameters
-        ----------
-        net : OpenPNM Network Object
-            The network object of the simulation to be saved.  This will
-            automatically save all Geometry, Phases and Physics objects
-            associated with the Network, but will not save any Algorithms.
-
-        filename : string, optional
-            The file name to yse for saving.  Defaults to the Network's name.
-
-        Notes
-        -----
-        This stores the simulation in a nested dictionary with the data dict
-        of the object stored under ['data'][object.name], the object linking
-        under ['tree'][object.name] and the information to reproduce the models
-        under ['mods'][object.name].  The ``load`` method knows how to unpack
-        this dictionary.
-
-        Examples
-        --------
-        >>> # Saving
-        >>> pn = OpenPNM.Network.Cubic(shape=[3,3,3])
-        >>> geo = OpenPNM.Geometry.Stick_and_Ball(network=pn,pores=pn.pores(),throats=pn.throats(),name='geo_1')
-        >>> air = OpenPNM.Phases.Air(network=pn)
-        >>> phys = OpenPNM.Physics.Standard(network=pn,phase=air,pores=pn.pores(),throats=pn.throats())
-        >>> import OpenPNM.Utilities.IO as io
-        >>> io.PNM.save(pn,'test_pn')
-
-        >>> # Loading
-        >>> import OpenPNM.Utilities.IO as io
-        >>> #pn = io.PNM.load('test_pn')
-
-        >>> # Delete the new file
-        >>> import os
-        >>> os.remove('test_pn.pnm')
-
-        See Also
-        --------
-        IO.PNM.load
-
-        '''
-
-        if filename != '':
-            filename = filename.split('.')[0]
-        else:
-            filename = network.name
-
-        #Setup nested dictionary to store simulation
-        sim = {}
-
-        #Collect all objects into a single list
-        all_objs = [network]
-        all_objs.extend(network._geometries)
-        all_objs.extend(network._phases)
-        all_objs.extend(network._physics)
-
-        #Enter each object's data, object tree and models into dictionary
-        for obj in all_objs:
-#            try:
-#                del obj._logger
-#            except:
-#                print('No logger found, ignoring request to delete it')
-            sim[obj.name] = {}
-            sim[obj.name]['data'] = obj.copy()
-            sim[obj.name]['associations'] = {'Geometries' : obj.geometries(),
-                                             'Phases'     : obj.phases(),
-                                             'Physics'    : obj.physics()}
-            sim[obj.name]['info'] = {'mro'   : [item.__name__ for item in obj.__class__.__mro__],
-                                     'class' : obj.__class__}
-            # Capture all of the objects attributes, other than OpenPNM reserved ones
-            # Note: This could break if people store funky stuff in attributes
-            excl_list = ['_physics','_geometries','_phases','_net','_name','_logger','_models']
-            a = {key : obj.__dict__[key] for key in obj.__dict__.keys() if key not in excl_list}
-            sim[obj.name]['attrs'] = a
-            sim[obj.name]['models'] = {}
-            for prop in list(obj._models.keys()):
-                sim[obj.name]['models'][prop] = PNM._save_model(obj,prop)
-        #Save nested dictionary pickle
-        _pickle.dump(sim,open(filename+'.pnm','wb'))
-#        #Save nested dictionary as a Numpy zip file
-#        _sp.savez_compressed(filename,**sim)
-#        #Rename the zip extension to pnm for kicks
-#        try:
-#            _os.remove(filename+'.pnm')
-#        except:
-#            pass
-#        _os.rename(filename+'.npz',filename+'.pnm')
-
-    @staticmethod
-    def _save_model(obj,item):
-        r'''
-        '''
-        #Retrieve info from model
-        f = obj._models[item].func
-        a = obj._models[item].keywords
-        #Store path to model, name of model and argument key:value pairs in a dict
-        model = {}
-        model['func'] = f
-        model['args'] = {}
-        for item in a:
-            #remove default arguments used in all add_model calls
-            if item not in ['physics','network','phase','geometry','mixture']:
-                model['args'][item] = a[item]
-        return model
-
-    @staticmethod
-    def load(filename):
-        r'''
-        Load a saved simulation
-
-        Parameters
-        ----------
-        filename : string
-            The name of the simulation to be read in
-
-        See Also
-        --------
-        IO.PNM.save
-
-        '''
-        #Read in file
-        filename = filename.split('.')[0]
-        sim = _pickle.load(open(filename+'.pnm','rb'))
-
-        for name in sim.keys():  # Network object
-            if 'GenericNetwork' in sim[name]['info']['mro']:
-                obj = sim[name]
-                net = obj['info']['class']._load(name=name,data=obj['data'])
-                for item in obj['attrs'].keys():
-                    setattr(net,item,obj['attrs'][item])
-                for item in obj['models'].keys():
-                    PNM._load_model(net,obj['models'][item])
-                break
-
-        for name in sim.keys():  # Geometry objects
-            if 'GenericGeometry' in sim[name]['info']['mro']:
-                obj = sim[name]
-                Ps = net.pores(name)
-                Ts = net.throats(name)
-                geom = obj['info']['class'](network=net,pores=Ps,throats=Ts,name=name,load_gen='load')
-                geom.update(obj['data'])
-                for item in obj['attrs'].keys():
-                    setattr(geom,item,obj['attrs'][item])
-                for item in obj['models'].keys():
-                    PNM._load_model(geom,obj['models'][item])
-
-        for name in sim.keys():  # Do Pure phases or independent mixtures first
-            if 'GenericPhase' in sim[name]['info']['mro']:
-                obj = sim[name]
-                phase = obj['info']['class'](network=net,name=name)
-                phase.update(obj['data'])
-                for item in obj['attrs'].keys():
-                    setattr(phase,item,obj['attrs'][item])
-                for item in obj['models'].keys():
-                    PNM._load_model(phase,obj['models'][item])
-
-        for name in sim.keys():  # Link the phase objects to each other
-            if 'GenericPhase' in sim[name]['info']['mro']:
-                phase = net.phases(name)[0]
-                phase._phases = net.phases(sim[name]['associations']['Phases'])
-
-        for name in sim.keys():  # Physics objects
-            if 'GenericPhysics' in sim[name]['info']['mro']:
-                obj = sim[name]
-                phase = net.phases(obj['associations']['Phases'])[0]  # This will always be only 1 phase
-                Ps = net.pores(name)
-                Ts = net.throats(name)
-                phys = obj['info']['class'](network=net,phase=phase,name=name,pores=Ps,throats=Ts)
-                phys.update(obj['data'])
-                for item in obj['attrs'].keys():
-                    setattr(phys,item,obj['attrs'][item])
-                for item in obj['models'].keys():
-                    PNM._load_model(phys,obj['models'][item])
-
-        return net
-
-    @staticmethod
-    def _load_model(obj,model):
-        r'''
-        '''
-        #Apply model to object using info in dict
-        obj.add_model(model=model['func'],regen_mode='deferred',**model['args'])
-=======
->>>>>>> ca94741a
 
 class VTK():
     r"""
