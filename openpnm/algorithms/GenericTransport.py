--- conflicted
+++ resolved
@@ -557,14 +557,10 @@
         if x0 is None:
             x0 = np.zeros(self.Np, dtype=float)
         x_new = self._solve(x0=x0)
-<<<<<<< HEAD
+        quantity = self.settings['quantity']
+        self[quantity] = x_new
         if not self.settings['quantity']:
             raise Exception('quantity has not been defined on this algorithm')
-        self[self.settings['quantity']] = x_new
-=======
-        quantity = self.settings['quantity']
-        self[quantity] = x_new
->>>>>>> cf05015e
 
     def _solve(self, A=None, b=None, x0=None):
         r"""
