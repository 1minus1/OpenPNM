--- conflicted
+++ resolved
@@ -172,7 +172,6 @@
             # If some props are to be excluded, remove them from list
             if len(exclude) > 0:
                 propnames = [i for i in propnames if i not in exclude]
-<<<<<<< HEAD
 
         # Check if any propnames are not on self, deal with separately
         self_models = self.models.dependency_tree()
@@ -192,12 +191,6 @@
         # Re-order given propnames according to dependency tree
         propnames = [i for i in self_models if i in propnames]
 
-=======
-        else:
-            # Re-order given propnames according to dependency list
-            all_props = self.models.dependency_list()
-            propnames = [i for i in all_props if i in propnames]
->>>>>>> 61ff1c5b
         # Scan through list of propnames and regenerate each one
         for item in propnames:
             self._regen(item)
