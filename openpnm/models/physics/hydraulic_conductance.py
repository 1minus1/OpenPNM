--- conflicted
+++ resolved
@@ -3,12 +3,8 @@
 .. autofunction:: openpnm.models.physics.hydraulic_conductance.hagen_poiseuille
 .. autofunction:: openpnm.models.physics.hydraulic_conductance.hagen_poiseuille_2D
 .. autofunction:: openpnm.models.physics.hydraulic_conductance.hagen_poiseuille_power_law
-<<<<<<< HEAD
 .. autofunction:: openpnm.models.physics.hydraulic_conductance.hagen_poiseuille_slit
 .. autofunction:: openpnm.models.physics.hydraulic_conductance.valvatne_blunt
-.. autofunction:: openpnm.models.physics.hydraulic_conductance.generic_conductance
-=======
->>>>>>> 2ead084c
 
 """
 
@@ -457,195 +453,14 @@
     return value
 
 
-<<<<<<< HEAD
-def generic_conductance(target, transport_type, pore_area, throat_area,
-                        pore_diffusivity, throat_diffusivity,
-                        conduit_lengths, conduit_shape_factors, **kwargs):
-    r"""
-    Calculate the generic conductance (could be mass, thermal, electrical,
-    ionic, or hydraylic) of conduits in the network, where a conduit is
-    ( 1/2 pore - full throat - 1/2 pore ).
-
-    Parameters
-    ----------
-    target : OpenPNM Object
-        The object which this model is associated with. This controls the
-        length of the calculated array, and also provides access to other
-        necessary properties.
-
-    transport_type : string
-        The transport type.  Options are:
-
-        *'flow'* - For Newtonian fluids
-
-        *'power_law'* - For power-law fluids
-
-    pore_area : string
-        Dictionary key of the pore area values
-
-    throat_area : string
-        Dictionary key of the throat area values
-
-    pore_diffusivity : string
-        Dictionary key of the pore diffusivity values
-
-    throat_diffusivity : string
-        Dictionary key of the throat diffusivity values
-
-    conduit_lengths : string
-        Dictionary key of the conduit length values
-
-    conduit_shape_factors : string
-        Dictionary key of the conduit DIFFUSION shape factor values
-
-    Returns
-    -------
-    g : ND-array
-        Array containing conductance values for conduits in the geometry
-        attached to the given physics object.
-
-    Notes
-    -----
-    (1) This function requires that all the necessary phase properties already
-    be calculated.
-
-    (2) This function calculates the specified property for the *entire*
-    network then extracts the values for the appropriate throats at the end.
-
-    (3) This function assumes cylindrical throats with constant cross-section
-    area. Corrections for different shapes and variable cross-section area can
-    be imposed by passing the proper shape factor.
-
-    (4) shape_factor depends on the physics of the problem, i.e. diffusion-like
-    processes and fluid flow need different shape factors.
-
-    """
-    network = target.project.network
-    throats = network.map_throats(throats=target.Ts, origin=target)
-    phase = target.project.find_phase(target)
-    cn = network['throat.conns'][throats]
-    # Getting equivalent areas
-    A1 = network[pore_area][cn[:, 0]]
-    At = network[throat_area][throats]
-    A2 = network[pore_area][cn[:, 1]]
-    # Getting conduit lengths
-    L1 = network[conduit_lengths + '.pore1'][throats]
-    Lt = network[conduit_lengths + '.throat'][throats]
-    L2 = network[conduit_lengths + '.pore2'][throats]
-    # Preallocating g
-    g1, g2, gt = _sp.zeros((3, len(Lt)))
-    # Setting g to inf when Li = 0 (ex. boundary pores)
-    # INFO: This is needed since area could also be zero, which confuses NumPy
-    m1, m2, mt = [Li != 0 for Li in [L1, L2, Lt]]
-    g1[~m1] = g2[~m2] = gt[~mt] = _sp.inf
-    # Getting shape factors
-    try:
-        SF1 = phase[conduit_shape_factors+'.pore1'][throats]
-        SFt = phase[conduit_shape_factors+'.throat'][throats]
-        SF2 = phase[conduit_shape_factors+'.pore2'][throats]
-    except KeyError:
-        SF1 = SF2 = SFt = 1.0
-    # Interpolate pore phase property values to throats
-    try:
-        Dt = phase[throat_diffusivity][throats]
-    except KeyError:
-        Dt = phase.interpolate_data(propname=pore_diffusivity)[throats]
-    try:
-        D1 = phase[pore_diffusivity][cn[:, 0]]
-        D2 = phase[pore_diffusivity][cn[:, 1]]
-    except KeyError:
-        D1 = phase.interpolate_data(propname=throat_diffusivity)[cn[:, 0]]
-        D2 = phase.interpolate_data(propname=throat_diffusivity)[cn[:, 1]]
-    # Find g for half of pore 1, throat, and half of pore 2
-    pi = _sp.pi
-    if transport_type == 'flow':
-        g1[m1] = A1[m1]**2 / (8*pi*D1*L1)[m1]
-        g2[m2] = A2[m2]**2 / (8*pi*D2*L2)[m2]
-        gt[mt] = At[mt]**2 / (8*pi*Dt*Lt)[mt]
-    elif transport_type == 'flow_power_law':
-        for k, v in kwargs.items():
-            if k == 'pore_consistency':
-                pore_consistency = v
-            elif k == 'throat_consistency':
-                throat_consistency = v
-            elif k == 'pore_flow_index':
-                pore_flow_index = v
-            elif k == 'throat_flow_index':
-                throat_flow_index = v
-            elif k == 'pore_pressure':
-                pore_pressure = v
-
-        # Check if pressure field exists
-        try:
-            phase[pore_pressure]
-        except KeyError:
-            phase[pore_pressure] = 0
-        P = phase[pore_pressure]
-
-        # Interpolate pore phase property values to throats
-        try:
-            Ct = phase[throat_consistency][throats]
-        except KeyError:
-            Ct = phase.interpolate_data(propname=pore_consistency)[throats]
-        try:
-            nt = phase[throat_flow_index][throats]
-        except KeyError:
-            nt = phase.interpolate_data(propname=pore_flow_index)[throats]
-        # Interpolate throat phase property values to pores
-        try:
-            C1 = phase[pore_consistency][cn[:, 0]]
-            C2 = phase[pore_consistency][cn[:, 1]]
-        except KeyError:
-            C1 = phase.interpolate_data(propname=throat_consistency)[cn[:, 0]]
-            C2 = phase.interpolate_data(propname=throat_consistency)[cn[:, 1]]
-        try:
-            n1 = phase[pore_flow_index][cn[:, 0]]
-            n2 = phase[pore_flow_index][cn[:, 1]]
-        except KeyError:
-            n1 = phase.interpolate_data(propname=throat_flow_index)[cn[:, 0]]
-            n2 = phase.interpolate_data(propname=throat_flow_index)[cn[:, 1]]
-        # Interpolate pore pressure values to throats
-        Pt = phase.interpolate_data(propname=pore_pressure)[throats]
-
-        # Pressure differences dP
-        dP1 = _sp.absolute(P[cn[:, 0]]-Pt)
-        dP2 = _sp.absolute(P[cn[:, 1]]-Pt)
-        dPt = _sp.absolute(_sp.diff(P[cn], axis=1).squeeze())
-
-        # Apparent viscosities
-        mu1 = (dP1**(1-1/n1)[m1] * C1**(1/n1)[m1] / ((4*n1/(3*n1+1))
-               * (2*L1/((A1/pi)**0.5))**(1-1/n1))[m1])
-
-        mu2 = (dP2**(1-1/n2)[m2] * C2**(1/n2)[m2] / ((4*n2/(3*n2+1))
-               * (2*L2/((A2/pi)**0.5))**(1-1/n2))[m2])
-
-        mut = (dPt**(1-1/nt)[mt] * Ct**(1/nt)[mt] / ((4*nt/(3*nt+1))
-               * (2*Lt/((At/pi)**0.5))**(1-1/nt))[mt])
-
-        # Bound the apparent viscosity
-        vis_min = 1e-08
-        vis_max = 1e+04
-        mu1[mu1 < vis_min] = vis_min
-        mu1[mu1 > vis_max] = vis_max
-        mu2[mu2 < vis_min] = vis_min
-        mu2[mu2 > vis_max] = vis_max
-        mut[mut < vis_min] = vis_min
-        mut[mut > vis_max] = vis_max
-
-        phase['throat.viscosity_eff'] = mut
-
-        g1[m1] = A1[m1]**2 / ((8*pi*L1)[m1]*mu1)
-        g2[m2] = A2[m2]**2 / ((8*pi*L2)[m2]*mu2)
-        gt[mt] = At[mt]**2 / ((8*pi*Lt)[mt]*mut)
-    else:
-        raise Exception('Unknown keyword for "transport_type", can only be'
-                        + ' "flow" or "flow_power_law"')
-    # Apply shape factors and calculate the final conductance
-    return (1/gt/SFt + 1/g1/SF1 + 1/g2/SF2)**(-1)
-
-
-=======
->>>>>>> 2ead084c
+        mu1 = (dP1**(1-1/n1)[m1] * C1**(1/n1)[m1] / ((4*n1/(3*n1+1)) *
+               (2*L1/((A1/pi)**0.5))**(1-1/n1))[m1])
+        mu2 = (dP2**(1-1/n2)[m2] * C2**(1/n2)[m2] / ((4*n2/(3*n2+1)) *
+               (2*L2/((A2/pi)**0.5))**(1-1/n2))[m2])
+        mut = (dPt**(1-1/nt)[mt] * Ct**(1/nt)[mt] / ((4*nt/(3*nt+1)) *
+               (2*Lt/((At/pi)**0.5))**(1-1/nt))[mt])
+        raise Exception('Unknown keyword for "transport_type", can only be' +
+                        ' "flow" or "flow_power_law"')
 def hagen_poiseuille_2D(target,
                         pore_diameter='pore.diameter',
                         throat_diameter='throat.diameter',
