--- conflicted
+++ resolved
@@ -7,10 +7,6 @@
 """
 
 import scipy as _sp
-<<<<<<< HEAD
-from .misc import generic_conductance
-=======
->>>>>>> 5f137c70
 
 
 def ordinary_diffusion(target,
@@ -155,26 +151,6 @@
         throat_hydraulic_conductance=throat_hydraulic_conductance)
 
 
-<<<<<<< HEAD
-def classic_ordinary_diffusion(target,
-                               pore_molar_density='pore.molar_density',
-                               pore_diffusivity='pore.diffusivity',
-                               pore_area='pore.area',
-                               pore_diameter='pore.diameter',
-                               throat_area='throat.area',
-                               throat_length='throat.length',
-                               throat_diameter='throat.diameter',
-                               shape_factor='throat.shape_factor',
-                               **kwargs):
-    r"""
-    Calculate the diffusive conductance of conduits in network, where a
-    conduit is ( 1/2 pore - full throat - 1/2 pore ) based on the areas
-    Parameters
-    ----------
-    network : OpenPNM Network Object
-    phase : OpenPNM Phase Object
-        The phase of interest
-=======
 def generic_conductance(target, transport_type, pore_area, throat_area,
                         pore_diffusivity, throat_diffusivity,
                         conduit_lengths, conduit_shape_factors, **kwargs):
@@ -217,15 +193,10 @@
         Array containing conductance values for conduits in the geometry
         attached to the given physics object.
 
->>>>>>> 5f137c70
     Notes
     -----
     (1) This function requires that all the necessary phase properties already
     be calculated.
-<<<<<<< HEAD
-    (2) This function calculates the specified property for the *entire*
-    network then extracts the values for the appropriate throats at the end.
-=======
 
     (2) This function calculates the specified property for the *entire*
     network then extracts the values for the appropriate throats at the end.
@@ -237,52 +208,10 @@
     (4) shape_factor depends on the physics of the problem, i.e. diffusion-like
     processes and fluid flow need different shape factors.
 
->>>>>>> 5f137c70
     """
     network = target.project.network
     throats = network.map_throats(throats=target.Ts, origin=target)
     phase = target.project.find_phase(target)
-<<<<<<< HEAD
-    # Get Nt-by-2 list of pores connected to each throat
-    Ps = network['throat.conns']
-    # Get properties in every pore in the network
-    parea = network[pore_area]
-    pdia = network[pore_diameter]
-    # Get the properties of every throat
-    tdia = network[throat_diameter]
-    tarea = _sp.pi * (tdia / 2) ** 2
-    tlen = network[throat_length]
-    # Interpolate pore phase property values to throats
-    DABt = phase.interpolate_data(propname=pore_diffusivity)[throats]
-    ct = phase.interpolate_data(propname=pore_molar_density)[throats]
-    # Get pore lengths
-    plen1 = (0.5 * pdia[Ps[:, 0]])
-    plen2 = (0.5 * pdia[Ps[:, 1]])
-    # Remove any non-positive lengths
-    plen1[plen1 <= 0] = 1e-12
-    plen2[plen2 <= 0] = 1e-12
-    # Find g for half of pore 1
-    gp1 = ct * DABt * parea[Ps[:, 0]] / plen1
-    gp1[_sp.isnan(gp1)] = _sp.inf
-    gp1[~(gp1 > 0)] = _sp.inf  # Set 0 conductance pores (boundaries) to inf
-    # Find g for half of pore 2
-    gp2 = ct * DABt * parea[Ps[:, 1]] / plen2
-    gp2[_sp.isnan(gp2)] = _sp.inf
-    gp2[~(gp2 > 0)] = _sp.inf  # Set 0 conductance pores (boundaries) to inf
-    # Find g for full throat, remove any non-positive lengths
-    tlen[tlen <= 0] = 1e-12
-    # Get shape factor
-    try:
-        sf = network[shape_factor]
-    except:
-        sf = _sp.ones(network.num_throats())
-    sf[_sp.isnan(sf)] = 1.0
-    gt = (1 / sf) * ct * DABt * tarea / tlen
-    # Set 0 conductance pores (boundaries) to inf
-    gt[~(gt > 0)] = _sp.inf
-    value = (1 / gt + 1 / gp1 + 1 / gp2) ** (-1)
-    return value
-=======
     cn = network['throat.conns'][throats]
     # Getting equivalent areas
     A1 = network[pore_area][cn[:, 0]]
@@ -347,4 +276,72 @@
                         ' "diffusion" or "taylor_aris_diffusion"')
     # Apply shape factors and calculate the final conductance
     return (1/gt/SFt + 1/g1/SF1 + 1/g2/SF2)**(-1)
->>>>>>> 5f137c70
+
+
+def classic_ordinary_diffusion(target,
+                               pore_molar_density='pore.molar_density',
+                               pore_diffusivity='pore.diffusivity',
+                               pore_area='pore.area',
+                               pore_diameter='pore.diameter',
+                               throat_area='throat.area',
+                               throat_length='throat.length',
+                               throat_diameter='throat.diameter',
+                               shape_factor='throat.shape_factor',
+                               **kwargs):
+    r"""
+    Calculate the diffusive conductance of conduits in network, where a
+    conduit is ( 1/2 pore - full throat - 1/2 pore ) based on the areas
+    Parameters
+    ----------
+    network : OpenPNM Network Object
+    phase : OpenPNM Phase Object
+        The phase of interest
+    Notes
+    -----
+    (1) This function requires that all the necessary phase properties already
+    be calculated.
+    (2) This function calculates the specified property for the *entire*
+    network then extracts the values for the appropriate throats at the end.
+    """
+    network = target.project.network
+    throats = network.map_throats(throats=target.Ts, origin=target)
+    phase = target.project.find_phase(target)
+    # Get Nt-by-2 list of pores connected to each throat
+    Ps = network['throat.conns']
+    # Get properties in every pore in the network
+    parea = network[pore_area]
+    pdia = network[pore_diameter]
+    # Get the properties of every throat
+    tdia = network[throat_diameter]
+    tarea = _sp.pi * (tdia / 2) ** 2
+    tlen = network[throat_length]
+    # Interpolate pore phase property values to throats
+    DABt = phase.interpolate_data(propname=pore_diffusivity)[throats]
+    ct = phase.interpolate_data(propname=pore_molar_density)[throats]
+    # Get pore lengths
+    plen1 = (0.5 * pdia[Ps[:, 0]])
+    plen2 = (0.5 * pdia[Ps[:, 1]])
+    # Remove any non-positive lengths
+    plen1[plen1 <= 0] = 1e-12
+    plen2[plen2 <= 0] = 1e-12
+    # Find g for half of pore 1
+    gp1 = ct * DABt * parea[Ps[:, 0]] / plen1
+    gp1[_sp.isnan(gp1)] = _sp.inf
+    gp1[~(gp1 > 0)] = _sp.inf  # Set 0 conductance pores (boundaries) to inf
+    # Find g for half of pore 2
+    gp2 = ct * DABt * parea[Ps[:, 1]] / plen2
+    gp2[_sp.isnan(gp2)] = _sp.inf
+    gp2[~(gp2 > 0)] = _sp.inf  # Set 0 conductance pores (boundaries) to inf
+    # Find g for full throat, remove any non-positive lengths
+    tlen[tlen <= 0] = 1e-12
+    # Get shape factor
+    try:
+        sf = network[shape_factor]
+    except:
+        sf = _sp.ones(network.num_throats())
+    sf[_sp.isnan(sf)] = 1.0
+    gt = (1 / sf) * ct * DABt * tarea / tlen
+    # Set 0 conductance pores (boundaries) to inf
+    gt[~(gt > 0)] = _sp.inf
+    value = (1 / gt + 1 / gp1 + 1 / gp2) ** (-1)
+    return value