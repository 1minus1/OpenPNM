--- conflicted
+++ resolved
@@ -88,21 +88,9 @@
         if network:
             network['pore.'+self.name] = False
             network['throat.'+self.name] = False
-<<<<<<< HEAD
             if (pores is None) and (throats is None):
                 logger.info('No pores and throats given, assigning ' +
                             self.name + ' to entire domain')
                 pores = network.Ps
                 throats = network.Ts
-            self._add_locations(pores=pores, throats=throats)
-
-    @property
-    def network(self):
-        r"""
-        A shortcut to get a handle to the associated network
-        There can only be one so this works
-        """
-        return self.project.network
-=======
-            self.add_locations(pores=pores, throats=throats)
->>>>>>> 01e5d2af
+            self._add_locations(pores=pores, throats=throats)