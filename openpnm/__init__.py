import logging as _logging

<<<<<<< HEAD
__version__ = '2.0.0-b1'
=======
__version__ = '2.0.0-b2'
>>>>>>> d62bb70b

from . import utils
from .utils import Workspace, Project
from . import core
from . import models
from . import network
from . import topotools
from . import geometry
from . import phases
from . import physics
from . import algorithms
from . import io
from . import materials


# Set up logging to file - see previous section for more details
log_format = \
    '%(asctime)s | %(levelname)-8s | %(name)s.%(funcName)s | %(message)s'
_logging.basicConfig(level=_logging.WARNING, format=log_format)
del log_format<|MERGE_RESOLUTION|>--- conflicted
+++ resolved
@@ -1,10 +1,6 @@
 import logging as _logging
 
-<<<<<<< HEAD
-__version__ = '2.0.0-b1'
-=======
 __version__ = '2.0.0-b2'
->>>>>>> d62bb70b
 
 from . import utils
 from .utils import Workspace, Project
